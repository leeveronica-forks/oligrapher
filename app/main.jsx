--- conflicted
+++ resolved
@@ -22,18 +22,12 @@
 class Main extends BaseComponent {
   constructor(){
     super();
-<<<<<<< HEAD
-    this.displayName = 'Main';
-    this.state = { nodes: [], results: [], query: null };
-    this.bindAll('handleSearchSubmit', 'addNode');
-=======
     this.displayName = 'Container';
     var graph = new Graph({});
     this.zero_node = new Node({ entity: { id: "x0", name: 'Man Behind The Throne' } })
     graph.addNode(this.zero_node);
     this.state = { graph: graph, results: [], query: null };
     this.bindAll('handleSearchSubmit', 'addNode', 'handleNodeDrag');
->>>>>>> 088c3072
   }
   handleSearchSubmit(query){
     var that = this;
