--- conflicted
+++ resolved
@@ -153,11 +153,7 @@
   }
 
   _toggleHelpScreen() {
-<<<<<<< HEAD
-    this.props.toggleHelpScreen()
-=======
     this.props.toggleHelpScreen();
->>>>>>> b61e2d5a
   }
 
   _clearGraph() {
