const Marty = require('marty');

module.exports = Marty.createConstants([
  'ADD_NODE',
  'MOVE_NODE',
<<<<<<< HEAD
  'IMPORT_GRAPH',
  'MOVE_EDGE'
=======
  'RECEIVE_GRAPH',
  'SHOW_GRAPH'
>>>>>>> 28414d9d
]);<|MERGE_RESOLUTION|>--- conflicted
+++ resolved
@@ -3,11 +3,8 @@
 module.exports = Marty.createConstants([
   'ADD_NODE',
   'MOVE_NODE',
-<<<<<<< HEAD
   'IMPORT_GRAPH',
-  'MOVE_EDGE'
-=======
+  'MOVE_EDGE',
   'RECEIVE_GRAPH',
   'SHOW_GRAPH'
->>>>>>> 28414d9d
 ]);