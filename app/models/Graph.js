--- conflicted
+++ resolved
@@ -61,7 +61,7 @@
     return this;
   }
 
-<<<<<<< HEAD
+
   addCaption(caption) {
     this.display.captions = _.assign({}, this.display.captions, { [caption.id]: caption });
     return this;
@@ -70,7 +70,7 @@
   computeWidth() {
     if (this.nodes.count()) {
       const xs = this.nodes.toArray().map(n => n.display.x);
-      return _.max(xs) - _.min(xs);      
+      return _.max(xs) - _.min(xs);
     } else {
       return 0;
     }
@@ -85,10 +85,6 @@
     }
   }
 
-  // { entities: Array[Entityable], rels: Array[Relationship], texts: Hash[str,pos] }p
-=======
-  // { entities: Array[Entityable], rels: Array[Relationship], text: Hash[str,pos] }
->>>>>>> ab49f04f
   static parseMap(specs){
     return new Graph({})
       ._importBase(specs)
@@ -148,7 +144,7 @@
         e.display.cx += ax;
         e.display.cy += ay;
       }
-      
+
       e.updatePosition();
       this.edges.set(e.id, e);
     });
