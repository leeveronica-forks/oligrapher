<<<<<<< HEAD
const NodeDisplaySettings = require('../NodeDisplaySettings');
var Immutable = require('immutable');
=======
const Immutable = require('immutable');
const helpers = require('./helpers/GraphHelpers');
>>>>>>> 28414d9d

class Edge {
  //constructor(EdgeSpecs) -> Edge
  constructor(specs){
    this.id = specs.id || helpers.generateId();
    this.n1 = specs.n1;
    this.n2 = specs.n2;
    this.content = specs.content || {};
    this.display = specs.display || {};
    this.updatePosition();
  }
<<<<<<< HEAD

  generateId(){
    return `x${Math.random() * 1000000000000}`;
  }

  updatePosition(){
    let x1 = this.n1.display.x;
    let y1 = this.n1.display.y;
    let x2 = this.n2.display.x;
    let y2 = this.n2.display.y;
    let r1 = this.n1.display.scale * NodeDisplaySettings.defaultCircleRadius;
    let r2 = this.n2.display.scale * NodeDisplaySettings.defaultCircleRadius;

    // set edge position at midpoint between nodes
    let ax = this.display.x = (x1 + x2) / 2;
    let ay = this.display.y = (y1 + y2) / 2;

    let xa, ya, xb, yb;

    if (x1 < x2){
      xa = x1;
      ya = y1;
      xb = x2;
      yb = y2;
      this.display.is_reverse = false;
    } else {
      xa = x2;
      ya = y2;
      xb = x1;
      yb = y1;
      this.display.is_reverse = true;
    }

    let cx, cy;
    let n = 0.5;

    if (this.display.cx != null && this.display.cy != null){
      cx = this.display.cx;
      cy = this.display.cy;
    } else {
      cx = -(ya - ay) * n + ax;
      cy = (xa - ax) * n + ay;
    }

    // lines should stop at edge of node circles
    let ra = (this.display.is_reverse ? r2 : r1);
    let rb = (this.display.is_reverse ? r1 : r2);
    let dxma = xa - cx;
    let dyma = ya - cy;
    let dxmb = xb - cx;
    let dymb = yb - cy;
    let rma = Math.sqrt(dxma * dxma + dyma * dyma);
    let rmb = Math.sqrt(dxmb * dxmb + dymb * dymb);
    let xma = ra * dxma / rma;
    let yma = ra * dyma / rma;
    let xmb = rb * dxmb / rmb;
    let ymb = rb * dymb / rmb;

    this.display.xa = xa - xma;
    this.display.ya = ya - yma;
    this.display.xb = xb - xmb;
    this.display.yb = yb - ymb;
    this.display.cx = cx;
    this.display.cy = cy;
  }
=======
>>>>>>> 28414d9d
}

module.exports = Edge;

// EdgeSpecs
// {
//   id: Int,
//   n1: {}, Node
//   n2: {}, Node
//   content: {},
//   display: {},
// }<|MERGE_RESOLUTION|>--- conflicted
+++ resolved
@@ -1,10 +1,6 @@
-<<<<<<< HEAD
 const NodeDisplaySettings = require('../NodeDisplaySettings');
-var Immutable = require('immutable');
-=======
 const Immutable = require('immutable');
 const helpers = require('./helpers/GraphHelpers');
->>>>>>> 28414d9d
 
 class Edge {
   //constructor(EdgeSpecs) -> Edge
@@ -15,11 +11,6 @@
     this.content = specs.content || {};
     this.display = specs.display || {};
     this.updatePosition();
-  }
-<<<<<<< HEAD
-
-  generateId(){
-    return `x${Math.random() * 1000000000000}`;
   }
 
   updatePosition(){
@@ -82,8 +73,6 @@
     this.display.cx = cx;
     this.display.cy = cy;
   }
-=======
->>>>>>> 28414d9d
 }
 
 module.exports = Edge;
