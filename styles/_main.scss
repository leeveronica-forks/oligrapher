//$icon-font-path: '~bootstrap-sass/assets/fonts/bootstrap/';
//@import '~bootstrap-sass/assets/stylesheets/_bootstrap.scss';

//.container {
//  @extend .row;
//}

.root{
  padding: 1em;
}

.nav-element {
  margin-top: .5em;
}

.graphContainer {
<<<<<<< HEAD
  @extend .col-md-8;
  border: 1px solid black;
  width: 1200px;
  height: 1200px;
  //padding-bottom: 400em;
=======
  width: 100%;
  height: 1000px;
  padding-bottom: 1em;
>>>>>>> 28414d9d
}

.hidden {
  visibility: hidden;
}

.searchBox {
  @extend .nav-element;
  float: right;
}

.nav-dropdown {
  @extend .nav-element;
}

.rw-popup ul li {
  padding-left: 10px;
}<|MERGE_RESOLUTION|>--- conflicted
+++ resolved
@@ -14,17 +14,9 @@
 }
 
 .graphContainer {
-<<<<<<< HEAD
-  @extend .col-md-8;
-  border: 1px solid black;
-  width: 1200px;
-  height: 1200px;
-  //padding-bottom: 400em;
-=======
   width: 100%;
   height: 1000px;
   padding-bottom: 1em;
->>>>>>> 28414d9d
 }
 
 .hidden {
